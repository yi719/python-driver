# Copyright 2013-2015 DataStax, Inc.
#
# Licensed under the Apache License, Version 2.0 (the "License");
# you may not use this file except in compliance with the License.
# You may obtain a copy of the License at
#
# http://www.apache.org/licenses/LICENSE-2.0
#
# Unless required by applicable law or agreed to in writing, software
# distributed under the License is distributed on an "AS IS" BASIS,
# WITHOUT WARRANTIES OR CONDITIONS OF ANY KIND, either express or implied.
# See the License for the specific language governing permissions and
# limitations under the License.

import logging


class NullHandler(logging.Handler):

    def emit(self, record):
        pass

logging.getLogger('cassandra').addHandler(NullHandler())


<<<<<<< HEAD
__version_info__ = (2, 6, 0, 'post')
=======
__version_info__ = (3, 0, '0a1', 'post')
>>>>>>> 90a797ee
__version__ = '.'.join(map(str, __version_info__))


class ConsistencyLevel(object):
    """
    Spcifies how many replicas must respond for an operation to be considered
    a success.  By default, ``ONE`` is used for all operations.
    """

    ANY = 0
    """
    Only requires that one replica receives the write *or* the coordinator
    stores a hint to replay later. Valid only for writes.
    """

    ONE = 1
    """
    Only one replica needs to respond to consider the operation a success
    """

    TWO = 2
    """
    Two replicas must respond to consider the operation a success
    """

    THREE = 3
    """
    Three replicas must respond to consider the operation a success
    """

    QUORUM = 4
    """
    ``ceil(RF/2)`` replicas must respond to consider the operation a success
    """

    ALL = 5
    """
    All replicas must respond to consider the operation a success
    """

    LOCAL_QUORUM = 6
    """
    Requires a quorum of replicas in the local datacenter
    """

    EACH_QUORUM = 7
    """
    Requires a quorum of replicas in each datacenter
    """

    SERIAL = 8
    """
    For conditional inserts/updates that utilize Cassandra's lightweight
    transactions, this requires consensus among all replicas for the
    modified data.
    """

    LOCAL_SERIAL = 9
    """
    Like :attr:`~ConsistencyLevel.SERIAL`, but only requires consensus
    among replicas in the local datacenter.
    """

    LOCAL_ONE = 10
    """
    Sends a request only to replicas in the local datacenter and waits for
    one response.
    """

ConsistencyLevel.value_to_name = {
    ConsistencyLevel.ANY: 'ANY',
    ConsistencyLevel.ONE: 'ONE',
    ConsistencyLevel.TWO: 'TWO',
    ConsistencyLevel.THREE: 'THREE',
    ConsistencyLevel.QUORUM: 'QUORUM',
    ConsistencyLevel.ALL: 'ALL',
    ConsistencyLevel.LOCAL_QUORUM: 'LOCAL_QUORUM',
    ConsistencyLevel.EACH_QUORUM: 'EACH_QUORUM',
    ConsistencyLevel.SERIAL: 'SERIAL',
    ConsistencyLevel.LOCAL_SERIAL: 'LOCAL_SERIAL',
    ConsistencyLevel.LOCAL_ONE: 'LOCAL_ONE'
}

ConsistencyLevel.name_to_value = {
    'ANY': ConsistencyLevel.ANY,
    'ONE': ConsistencyLevel.ONE,
    'TWO': ConsistencyLevel.TWO,
    'THREE': ConsistencyLevel.THREE,
    'QUORUM': ConsistencyLevel.QUORUM,
    'ALL': ConsistencyLevel.ALL,
    'LOCAL_QUORUM': ConsistencyLevel.LOCAL_QUORUM,
    'EACH_QUORUM': ConsistencyLevel.EACH_QUORUM,
    'SERIAL': ConsistencyLevel.SERIAL,
    'LOCAL_SERIAL': ConsistencyLevel.LOCAL_SERIAL,
    'LOCAL_ONE': ConsistencyLevel.LOCAL_ONE
}


def consistency_value_to_name(value):
    return ConsistencyLevel.value_to_name[value] if value is not None else "Not Set"


class SchemaChangeType(object):
    DROPPED = 'DROPPED'
    CREATED = 'CREATED'
    UPDATED = 'UPDATED'


class SchemaTargetType(object):
    KEYSPACE = 'KEYSPACE'
    TABLE = 'TABLE'
    TYPE = 'TYPE'
    FUNCTION = 'FUNCTION'
    AGGREGATE = 'AGGREGATE'


class SignatureDescriptor(object):

    def __init__(self, name, type_signature):
        self.name = name
        self.type_signature = type_signature

    @property
    def signature(self):
        """
        function signature string in the form 'name([type0[,type1[...]]])'

        can be used to uniquely identify overloaded function names within a keyspace
        """
        return self.format_signature(self.name, self.type_signature)

    @staticmethod
    def format_signature(name, type_signature):
        return "%s(%s)" % (name, ','.join(t for t in type_signature))

    def __repr__(self):
        return "%s(%s, %s)" % (self.__class__.__name__, self.name, self.type_signature)


class UserFunctionDescriptor(SignatureDescriptor):
    """
    Describes a User function by name and argument signature
    """

    name = None
    """
    name of the function
    """

    type_signature = None
    """
    Ordered list of CQL argument type names comprising the type signature
    """


class UserAggregateDescriptor(SignatureDescriptor):
    """
    Describes a User aggregate function by name and argument signature
    """

    name = None
    """
    name of the aggregate
    """

    type_signature = None
    """
    Ordered list of CQL argument type names comprising the type signature
    """


class Unavailable(Exception):
    """
    There were not enough live replicas to satisfy the requested consistency
    level, so the coordinator node immediately failed the request without
    forwarding it to any replicas.
    """

    consistency = None
    """ The requested :class:`ConsistencyLevel` """

    required_replicas = None
    """ The number of replicas that needed to be live to complete the operation """

    alive_replicas = None
    """ The number of replicas that were actually alive """

    def __init__(self, summary_message, consistency=None, required_replicas=None, alive_replicas=None):
        self.consistency = consistency
        self.required_replicas = required_replicas
        self.alive_replicas = alive_replicas
        Exception.__init__(self, summary_message + ' info=' +
                           repr({'consistency': consistency_value_to_name(consistency),
                                 'required_replicas': required_replicas,
                                 'alive_replicas': alive_replicas}))


class Timeout(Exception):
    """
    Replicas failed to respond to the coordinator node before timing out.
    """

    consistency = None
    """ The requested :class:`ConsistencyLevel` """

    required_responses = None
    """ The number of required replica responses """

    received_responses = None
    """
    The number of replicas that responded before the coordinator timed out
    the operation
    """

    def __init__(self, summary_message, consistency=None, required_responses=None, received_responses=None):
        self.consistency = consistency
        self.required_responses = required_responses
        self.received_responses = received_responses
        Exception.__init__(self, summary_message + ' info=' +
                           repr({'consistency': consistency_value_to_name(consistency),
                                 'required_responses': required_responses,
                                 'received_responses': received_responses}))


class ReadTimeout(Timeout):
    """
    A subclass of :exc:`Timeout` for read operations.

    This indicates that the replicas failed to respond to the coordinator
    node before the configured timeout. This timeout is configured in
    ``cassandra.yaml`` with the ``read_request_timeout_in_ms``
    and ``range_request_timeout_in_ms`` options.
    """

    data_retrieved = None
    """
    A boolean indicating whether the requested data was retrieved
    by the coordinator from any replicas before it timed out the
    operation
    """

    def __init__(self, message, data_retrieved=None, **kwargs):
        Timeout.__init__(self, message, **kwargs)
        self.data_retrieved = data_retrieved


class WriteTimeout(Timeout):
    """
    A subclass of :exc:`Timeout` for write operations.

    This indicates that the replicas failed to respond to the coordinator
    node before the configured timeout. This timeout is configured in
    ``cassandra.yaml`` with the ``write_request_timeout_in_ms``
    option.
    """

    write_type = None
    """
    The type of write operation, enum on :class:`~cassandra.policies.WriteType`
    """

    def __init__(self, message, write_type=None, **kwargs):
        Timeout.__init__(self, message, **kwargs)
        self.write_type = write_type


class CoordinationFailure(Exception):
    """
    Replicas sent a failure to the coordinator.
    """

    consistency = None
    """ The requested :class:`ConsistencyLevel` """

    required_responses = None
    """ The number of required replica responses """

    received_responses = None
    """
    The number of replicas that responded before the coordinator timed out
    the operation
    """

    failures = None
    """
    The number of replicas that sent a failure message
    """

    def __init__(self, summary_message, consistency=None, required_responses=None, received_responses=None, failures=None):
        self.consistency = consistency
        self.required_responses = required_responses
        self.received_responses = received_responses
        self.failures = failures
        Exception.__init__(self, summary_message + ' info=' +
                           repr({'consistency': consistency_value_to_name(consistency),
                                 'required_responses': required_responses,
                                 'received_responses': received_responses,
                                 'failures': failures}))


class ReadFailure(CoordinationFailure):
    """
    A subclass of :exc:`CoordinationFailure` for read operations.

    This indicates that the replicas sent a failure message to the coordinator.
    """

    data_retrieved = None
    """
    A boolean indicating whether the requested data was retrieved
    by the coordinator from any replicas before it timed out the
    operation
    """

    def __init__(self, message, data_retrieved=None, **kwargs):
        CoordinationFailure.__init__(self, message, **kwargs)
        self.data_retrieved = data_retrieved


class WriteFailure(CoordinationFailure):
    """
    A subclass of :exc:`CoordinationFailure` for write operations.

    This indicates that the replicas sent a failure message to the coordinator.
    """

    write_type = None
    """
    The type of write operation, enum on :class:`~cassandra.policies.WriteType`
    """

    def __init__(self, message, write_type=None, **kwargs):
        CoordinationFailure.__init__(self, message, **kwargs)
        self.write_type = write_type


class FunctionFailure(Exception):
    """
    User Defined Function failed during execution
    """

    keyspace = None
    """
    Keyspace of the function
    """

    function = None
    """
    Name of the function
    """

    arg_types = None
    """
    List of argument type names of the function
    """

    def __init__(self, summary_message, keyspace, function, arg_types):
        self.keyspace = keyspace
        self.function = function
        self.arg_types = arg_types
        Exception.__init__(self, summary_message)


class AlreadyExists(Exception):
    """
    An attempt was made to create a keyspace or table that already exists.
    """

    keyspace = None
    """
    The name of the keyspace that already exists, or, if an attempt was
    made to create a new table, the keyspace that the table is in.
    """

    table = None
    """
    The name of the table that already exists, or, if an attempt was
    make to create a keyspace, :const:`None`.
    """

    def __init__(self, keyspace=None, table=None):
        if table:
            message = "Table '%s.%s' already exists" % (keyspace, table)
        else:
            message = "Keyspace '%s' already exists" % (keyspace,)

        Exception.__init__(self, message)
        self.keyspace = keyspace
        self.table = table


class InvalidRequest(Exception):
    """
    A query was made that was invalid for some reason, such as trying to set
    the keyspace for a connection to a nonexistent keyspace.
    """
    pass


class Unauthorized(Exception):
    """
    The current user is not authorized to perfom the requested operation.
    """
    pass


class AuthenticationFailed(Exception):
    """
    Failed to authenticate.
    """
    pass


class OperationTimedOut(Exception):
    """
    The operation took longer than the specified (client-side) timeout
    to complete.  This is not an error generated by Cassandra, only
    the driver.
    """

    errors = None
    """
    A dict of errors keyed by the :class:`~.Host` against which they occurred.
    """

    last_host = None
    """
    The last :class:`~.Host` this operation was attempted against.
    """

    def __init__(self, errors=None, last_host=None):
        self.errors = errors
        self.last_host = last_host
        message = "errors=%s, last_host=%s" % (self.errors, self.last_host)
        Exception.__init__(self, message)


class UnsupportedOperation(Exception):
    """
    An attempt was made to use a feature that is not supported by the
    selected protocol version.  See :attr:`Cluster.protocol_version`
    for more details.
    """
    pass<|MERGE_RESOLUTION|>--- conflicted
+++ resolved
@@ -23,11 +23,7 @@
 logging.getLogger('cassandra').addHandler(NullHandler())
 
 
-<<<<<<< HEAD
-__version_info__ = (2, 6, 0, 'post')
-=======
 __version_info__ = (3, 0, '0a1', 'post')
->>>>>>> 90a797ee
 __version__ = '.'.join(map(str, __version_info__))
 
 
