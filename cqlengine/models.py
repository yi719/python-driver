from collections import OrderedDict
import re
import warnings

from cqlengine import columns
<<<<<<< HEAD
from cqlengine.exceptions import ModelException
from cqlengine.functions import BaseQueryFunction, NotSet
from cqlengine.query import QuerySet, QueryException, DMLQuery
=======
from cqlengine.exceptions import ModelException, CQLEngineException, ValidationError
from cqlengine.query import ModelQuerySet, DMLQuery, AbstractQueryableColumn
from cqlengine.query import DoesNotExist as _DoesNotExist
from cqlengine.query import MultipleObjectsReturned as _MultipleObjectsReturned
>>>>>>> 5876f2a8


class ModelDefinitionException(ModelException): pass


class PolyMorphicModelException(ModelException): pass

DEFAULT_KEYSPACE = None

class UndefinedKeyspaceWarning(Warning):
    pass


class hybrid_classmethod(object):
    """
    Allows a method to behave as both a class method and
    normal instance method depending on how it's called
    """

    def __init__(self, clsmethod, instmethod):
        self.clsmethod = clsmethod
        self.instmethod = instmethod

    def __get__(self, instance, owner):
        if instance is None:
            return self.clsmethod.__get__(owner, owner)
        else:
            return self.instmethod.__get__(instance, owner)

    def __call__(self, *args, **kwargs):
        """
        Just a hint to IDEs that it's ok to call this
        """
        raise NotImplementedError


class QuerySetDescriptor(object):
    """
    returns a fresh queryset for the given model
    it's declared on everytime it's accessed
    """

    def __get__(self, obj, model):
        """ :rtype: ModelQuerySet """
        if model.__abstract__:
            raise CQLEngineException('cannot execute queries against abstract models')
        queryset = model.__queryset__(model)

        # if this is a concrete polymorphic model, and the polymorphic
        # key is an indexed column, add a filter clause to only return
        # logical rows of the proper type
        if model._is_polymorphic and not model._is_polymorphic_base:
            name, column = model._polymorphic_column_name, model._polymorphic_column
            if column.partition_key or column.index:
                # look for existing poly types
                return queryset.filter(**{name: model.__polymorphic_key__})

        return queryset

    def __call__(self, *args, **kwargs):
        """
        Just a hint to IDEs that it's ok to call this

        :rtype: ModelQuerySet
        """
        raise NotImplementedError


class TTLDescriptor(object):
    """
    returns a query set descriptor
    """
    def __get__(self, instance, model):
        if instance:
            #instance = copy.deepcopy(instance)
            # instance method
            def ttl_setter(ts):
                instance._ttl = ts
                return instance
            return ttl_setter

        qs = model.__queryset__(model)

        def ttl_setter(ts):
            qs._ttl = ts
            return qs

        return ttl_setter

    def __call__(self, *args, **kwargs):
        raise NotImplementedError

class TimestampDescriptor(object):
    """
    returns a query set descriptor with a timestamp specified
    """
    def __get__(self, instance, model):
        if instance:
            # instance method
            def timestamp_setter(ts):
                instance._timestamp = ts
                return instance
            return timestamp_setter

        return model.objects.timestamp


    def __call__(self, *args, **kwargs):
        raise NotImplementedError

class ConsistencyDescriptor(object):
    """
    returns a query set descriptor if called on Class, instance if it was an instance call
    """
    def __get__(self, instance, model):
        if instance:
            #instance = copy.deepcopy(instance)
            def consistency_setter(consistency):
                instance.__consistency__ = consistency
                return instance
            return consistency_setter

        qs = model.__queryset__(model)

        def consistency_setter(consistency):
            qs._consistency = consistency
            return qs

        return consistency_setter

    def __call__(self, *args, **kwargs):
        raise NotImplementedError


class ColumnQueryEvaluator(AbstractQueryableColumn):
    """
    Wraps a column and allows it to be used in comparator
    expressions, returning query operators

    ie:
    Model.column == 5
    """

    def __init__(self, column):
        self.column = column

    def __unicode__(self):
        return self.column.db_field_name

    def _get_column(self):
        """ :rtype: ColumnQueryEvaluator """
        return self.column


class ColumnDescriptor(object):
    """
    Handles the reading and writing of column values to and from
    a model instance's value manager, as well as creating
    comparator queries
    """

    def __init__(self, column):
        """
        :param column:
        :type column: columns.Column
        :return:
        """
        self.column = column
        self.query_evaluator = ColumnQueryEvaluator(self.column)

    def __get__(self, instance, owner):
        """
        Returns either the value or column, depending
        on if an instance is provided or not

        :param instance: the model instance
        :type instance: Model
        """
        try:
            return instance._values[self.column.column_name].getval()
        except AttributeError as e:
            return self.query_evaluator

    def __set__(self, instance, value):
        """
        Sets the value on an instance, raises an exception with classes
        TODO: use None instance to create update statements
        """
        if instance:
            return instance._values[self.column.column_name].setval(value)
        else:
            raise AttributeError('cannot reassign column values')

    def __delete__(self, instance):
        """
        Sets the column value to None, if possible
        """
        if instance:
            if self.column.can_delete:
                instance._values[self.column.column_name].delval()
            else:
                raise AttributeError('cannot delete {} columns'.format(self.column.column_name))


class BaseModel(object):
    """
    The base model class, don't inherit from this, inherit from Model, defined below
    """

    class DoesNotExist(_DoesNotExist): pass

    class MultipleObjectsReturned(_MultipleObjectsReturned): pass

    objects = QuerySetDescriptor()
    ttl = TTLDescriptor()
    consistency = ConsistencyDescriptor()

    # custom timestamps, see USING TIMESTAMP X
    timestamp = TimestampDescriptor()

    # _len is lazily created by __len__

    # table names will be generated automatically from it's model
    # however, you can also define them manually here
    __table_name__ = None

    # the keyspace for this model
    __keyspace__ = None

    # polymorphism options
    __polymorphic_key__ = None

    # compaction options
    __compaction__ = None
    __compaction_tombstone_compaction_interval__ = None
    __compaction_tombstone_threshold__ = None

    # compaction - size tiered options
    __compaction_bucket_high__ = None
    __compaction_bucket_low__ = None
    __compaction_max_threshold__ = None
    __compaction_min_threshold__ = None
    __compaction_min_sstable_size__ = None

    # compaction - leveled options
    __compaction_sstable_size_in_mb__ = None

    # end compaction
    # the queryset class used for this class
    __queryset__ = ModelQuerySet
    __dmlquery__ = DMLQuery

    #__ttl__ = None # this doesn't seem to be used
    __consistency__ = None # can be set per query

<<<<<<< HEAD
    #DEFAULT_TTL must be an integer seconds for the default time to live on any insert on the table
    #this can be overridden on any given query, but you can set a default on the model
    DEFAULT_TTL = None

    #the keyspace for this model 
    keyspace = None
    read_repair_chance = 0.1
=======
    # Additional table properties
    __bloom_filter_fp_chance__ = None
    __caching__ = None
    __comment__ = None
    __dclocal_read_repair_chance__ = None
    __default_time_to_live__ = None
    __gc_grace_seconds__ = None
    __index_interval__ = None
    __memtable_flush_period_in_ms__ = None
    __populate_io_cache_on_flush__ = None
    __read_repair_chance__ = None
    __replicate_on_write__ = None

    _timestamp = None # optional timestamp to include with the operation (USING TIMESTAMP)
>>>>>>> 5876f2a8

    def __init__(self,  ttl=NotSet, **values):
        self._values = {}
<<<<<<< HEAD
        if ttl == NotSet:
            self.ttl = self.DEFAULT_TTL
        else:
            self.ttl = ttl
=======
        self._ttl = None
        self._timestamp = None

>>>>>>> 5876f2a8
        for name, column in self._columns.items():
            value =  values.get(name, None)
            if value is not None or isinstance(column, columns.BaseContainerColumn):
                value = column.to_python(value)
            value_mngr = column.value_manager(self, column, value)
            self._values[name] = value_mngr

        # a flag set by the deserializer to indicate
        # that update should be used when persisting changes
        self._is_persisted = False
        self._batch = None


    def __repr__(self):
        """
        Pretty printing of models by their primary key
        """
        return '{} <{}>'.format(self.__class__.__name__,
                                ', '.join(('{}={}'.format(k, getattr(self, k)) for k,v in self._primary_keys.iteritems()))
                                )



    @classmethod
    def _discover_polymorphic_submodels(cls):
        if not cls._is_polymorphic_base:
            raise ModelException('_discover_polymorphic_submodels can only be called on polymorphic base classes')
        def _discover(klass):
            if not klass._is_polymorphic_base and klass.__polymorphic_key__ is not None:
                cls._polymorphic_map[klass.__polymorphic_key__] = klass
            for subklass in klass.__subclasses__():
                _discover(subklass)
        _discover(cls)

    @classmethod
    def _get_model_by_polymorphic_key(cls, key):
        if not cls._is_polymorphic_base:
            raise ModelException('_get_model_by_polymorphic_key can only be called on polymorphic base classes')
        return cls._polymorphic_map.get(key)

    @classmethod
    def _construct_instance(cls, values):
        """
        method used to construct instances from query results
        this is where polymorphic deserialization occurs
        """
        # we're going to take the values, which is from the DB as a dict
        # and translate that into our local fields
        # the db_map is a db_field -> model field map
        items = values.items()
        field_dict = dict([(cls._db_map.get(k, k),v) for k,v in items])

        if cls._is_polymorphic:
            poly_key = field_dict.get(cls._polymorphic_column_name)

            if poly_key is None:
                raise PolyMorphicModelException('polymorphic key was not found in values')

            poly_base = cls if cls._is_polymorphic_base else cls._polymorphic_base

            klass = poly_base._get_model_by_polymorphic_key(poly_key)
            if klass is None:
                poly_base._discover_polymorphic_submodels()
                klass = poly_base._get_model_by_polymorphic_key(poly_key)
                if klass is None:
                    raise PolyMorphicModelException(
                        'unrecognized polymorphic key {} for class {}'.format(poly_key, poly_base.__name__)
                    )

            if not issubclass(klass, cls):
                raise PolyMorphicModelException(
                    '{} is not a subclass of {}'.format(klass.__name__, cls.__name__)
                )

            field_dict = {k: v for k, v in field_dict.items() if k in klass._columns.keys()}

        else:
            klass = cls

        instance = klass(**field_dict)
        instance._is_persisted = True
        return instance

    def _can_update(self):
        """
        Called by the save function to check if this should be
        persisted with update or insert

        :return:
        """
        if not self._is_persisted: return False
        pks = self._primary_keys.keys()
        return all([not self._values[k].changed for k in self._primary_keys])

    @classmethod
    def _get_keyspace(cls):
        """ Returns the manual keyspace, if set, otherwise the default keyspace """
        return cls.__keyspace__ or DEFAULT_KEYSPACE

    @classmethod
    def _get_column(cls, name):
        """
        Returns the column matching the given name, raising a key error if
        it doesn't exist

        :param name: the name of the column to return
        :rtype: Column
        """
        return cls._columns[name]

    def __eq__(self, other):
        if self.__class__ != other.__class__:
            return False

        # check attribute keys
        keys = set(self._columns.keys())
        other_keys = set(other._columns.keys())
        if keys != other_keys:
            return False

        # check that all of the attributes match
        for key in other_keys:
            if getattr(self, key, None) != getattr(other, key, None):
                return False

        return True

    def __ne__(self, other):
        return not self.__eq__(other)

    @classmethod
    def column_family_name(cls, include_keyspace=True):
        """
        Returns the column family name if it's been defined
        otherwise, it creates it from the module and class name
        """
        cf_name = ''
        if cls.__table_name__:
            cf_name = cls.__table_name__.lower()
        else:
            # get polymorphic base table names if model is polymorphic
            if cls._is_polymorphic and not cls._is_polymorphic_base:
                return cls._polymorphic_base.column_family_name(include_keyspace=include_keyspace)

            camelcase = re.compile(r'([a-z])([A-Z])')
            ccase = lambda s: camelcase.sub(lambda v: '{}_{}'.format(v.group(1), v.group(2).lower()), s)

            cf_name += ccase(cls.__name__)
            #trim to less than 48 characters or cassandra will complain
            cf_name = cf_name[-48:]
            cf_name = cf_name.lower()
            cf_name = re.sub(r'^_+', '', cf_name)
        if not include_keyspace: return cf_name
        return '{}.{}'.format(cls._get_keyspace(), cf_name)

    def validate(self):
        """ Cleans and validates the field values """
        for name, col in self._columns.items():
            val = col.validate(getattr(self, name))
            setattr(self, name, val)

    ### Let an instance be used like a dict of its columns keys/values

    def __iter__(self):
        """ Iterate over column ids. """
        for column_id in self._columns.keys():
            yield column_id

    def __getitem__(self, key):
        """ Returns column's value. """
        if not isinstance(key, basestring):
            raise TypeError
        if key not in self._columns.keys():
            raise KeyError
        return getattr(self, key)

    def __setitem__(self, key, val):
        """ Sets a column's value. """
        if not isinstance(key, basestring):
            raise TypeError
        if key not in self._columns.keys():
            raise KeyError
        return setattr(self, key, val)

    def __len__(self):
        """ Returns the number of columns defined on that model. """
        try:
            return self._len
        except:
            self._len = len(self._columns.keys())
            return self._len

    def keys(self):
        """ Returns list of column's IDs. """
        return [k for k in self]

    def values(self):
        """ Returns list of column's values. """
        return [self[k] for k in self]

    def items(self):
        """ Returns a list of columns's IDs/values. """
        return [(k, self[k]) for k in self]

    def _as_dict(self):
        """ Returns a map of column names to cleaned values """
        values = self._dynamic_columns or {}
        for name, col in self._columns.items():
            values[name] = col.to_database(getattr(self, name, None))
        return values

    @classmethod
    def create(cls, **kwargs):
        extra_columns = set(kwargs.keys()) - set(cls._columns.keys())
        if extra_columns:
            raise ValidationError("Incorrect columns passed: {}".format(extra_columns))
        return cls.objects.create(**kwargs)

    @classmethod
    def all(cls):
        return cls.objects.all()

    @classmethod
    def filter(cls, *args, **kwargs):
        # if kwargs.values().count(None):
        #     raise CQLEngineException("Cannot pass None as a filter")

        return cls.objects.filter(*args, **kwargs)

    @classmethod
    def get(cls, *args, **kwargs):
        return cls.objects.get(*args, **kwargs)

<<<<<<< HEAD
    def save(self, ttl=NotSet, timestamp=None):
        if ttl == NotSet:
            ttl = self.ttl
        is_new = self.pk is None
        self.validate()
        DMLQuery(self.__class__, self, batch=self._batch).save(ttl, timestamp)
=======
    def save(self):
        # handle polymorphic models
        if self._is_polymorphic:
            if self._is_polymorphic_base:
                raise PolyMorphicModelException('cannot save polymorphic base model')
            else:
                setattr(self, self._polymorphic_column_name, self.__polymorphic_key__)

        is_new = self.pk is None
        self.validate()
        self.__dmlquery__(self.__class__, self,
                          batch=self._batch,
                          ttl=self._ttl,
                          timestamp=self._timestamp,
                          consistency=self.__consistency__).save()

        #reset the value managers
        for v in self._values.values():
            v.reset_previous_value()
        self._is_persisted = True

        self._ttl = None
        self._timestamp = None

        return self

    def update(self, **values):
        for k, v in values.items():
            col = self._columns.get(k)

            # check for nonexistant columns
            if col is None:
                raise ValidationError("{}.{} has no column named: {}".format(self.__module__, self.__class__.__name__, k))

            # check for primary key update attempts
            if col.is_primary_key:
                raise ValidationError("Cannot apply update to primary key '{}' for {}.{}".format(k, self.__module__, self.__class__.__name__))

            setattr(self, k, v)

        # handle polymorphic models
        if self._is_polymorphic:
            if self._is_polymorphic_base:
                raise PolyMorphicModelException('cannot update polymorphic base model')
            else:
                setattr(self, self._polymorphic_column_name, self.__polymorphic_key__)

        self.validate()
        self.__dmlquery__(self.__class__, self,
                          batch=self._batch,
                          ttl=self._ttl,
                          timestamp=self._timestamp,
                          consistency=self.__consistency__).update()
>>>>>>> 5876f2a8

        #reset the value managers
        for v in self._values.values():
            v.reset_previous_value()
        self._is_persisted = True

        self._ttl = None
        self._timestamp = None

        return self

    def delete(self):
        """ Deletes this instance """
        self.__dmlquery__(self.__class__, self, batch=self._batch, timestamp=self._timestamp, consistency=self.__consistency__).delete()

    def get_changed_columns(self):
        """ returns a list of the columns that have been updated since instantiation or save """
        return [k for k,v in self._values.items() if v.changed]

    @classmethod
    def _class_batch(cls, batch):
        return cls.objects.batch(batch)

    def _inst_batch(self, batch):
        self._batch = batch
        return self


    batch = hybrid_classmethod(_class_batch, _inst_batch)



class ModelMetaClass(type):

    def __new__(cls, name, bases, attrs):
        """
        """
        #move column definitions into columns dict
        #and set default column names
        column_dict = OrderedDict()
        primary_keys = OrderedDict()
        pk_name = None

        #get inherited properties
        inherited_columns = OrderedDict()
        for base in bases:
            for k,v in getattr(base, '_defined_columns', {}).items():
                inherited_columns.setdefault(k,v)

        #short circuit __abstract__ inheritance
        is_abstract = attrs['__abstract__'] = attrs.get('__abstract__', False)

        #short circuit __polymorphic_key__ inheritance
        attrs['__polymorphic_key__'] = attrs.get('__polymorphic_key__', None)

        def _transform_column(col_name, col_obj):
            column_dict[col_name] = col_obj
            if col_obj.primary_key:
                primary_keys[col_name] = col_obj
            col_obj.set_column_name(col_name)
            #set properties
            attrs[col_name] = ColumnDescriptor(col_obj)

        column_definitions = [(k,v) for k,v in attrs.items() if isinstance(v, columns.Column)]
        column_definitions = sorted(column_definitions, lambda x,y: cmp(x[1].position, y[1].position))

        is_polymorphic_base = any([c[1].polymorphic_key for c in column_definitions])

        column_definitions = inherited_columns.items() + column_definitions

        polymorphic_columns = [c for c in column_definitions if c[1].polymorphic_key]
        is_polymorphic = len(polymorphic_columns) > 0
        if len(polymorphic_columns) > 1:
            raise ModelDefinitionException('only one polymorphic_key can be defined in a model, {} found'.format(len(polymorphic_columns)))

        polymorphic_column_name, polymorphic_column = polymorphic_columns[0] if polymorphic_columns else (None, None)

        if isinstance(polymorphic_column, (columns.BaseContainerColumn, columns.Counter)):
            raise ModelDefinitionException('counter and container columns cannot be used for polymorphic keys')

        # find polymorphic base class
        polymorphic_base = None
        if is_polymorphic and not is_polymorphic_base:
            def _get_polymorphic_base(bases):
                for base in bases:
                    if getattr(base, '_is_polymorphic_base', False):
                        return base
                    klass = _get_polymorphic_base(base.__bases__)
                    if klass:
                        return klass
            polymorphic_base = _get_polymorphic_base(bases)

        defined_columns = OrderedDict(column_definitions)

        # check for primary key
        if not is_abstract and not any([v.primary_key for k,v in column_definitions]):
            raise ModelDefinitionException("At least 1 primary key is required.")

        counter_columns = [c for c in defined_columns.values() if isinstance(c, columns.Counter)]
        data_columns = [c for c in defined_columns.values() if not c.primary_key and not isinstance(c, columns.Counter)]
        if counter_columns and data_columns:
            raise ModelDefinitionException('counter models may not have data columns')

        has_partition_keys = any(v.partition_key for (k, v) in column_definitions)

        #transform column definitions
        for k, v in column_definitions:
            # don't allow a column with the same name as a built-in attribute or method
            if k in BaseModel.__dict__:
                raise ModelDefinitionException("column '{}' conflicts with built-in attribute/method".format(k))

            # counter column primary keys are not allowed
            if (v.primary_key or v.partition_key) and isinstance(v, (columns.Counter, columns.BaseContainerColumn)):
                raise ModelDefinitionException('counter columns and container columns cannot be used as primary keys')

            # this will mark the first primary key column as a partition
            # key, if one hasn't been set already
            if not has_partition_keys and v.primary_key:
                v.partition_key = True
                has_partition_keys = True
            _transform_column(k, v)

        partition_keys = OrderedDict(k for k in primary_keys.items() if k[1].partition_key)
        clustering_keys = OrderedDict(k for k in primary_keys.items() if not k[1].partition_key)

        #setup partition key shortcut
        if len(partition_keys) == 0:
            if not is_abstract:
                raise ModelException("at least one partition key must be defined")
        if len(partition_keys) == 1:
            pk_name = partition_keys.keys()[0]
            attrs['pk'] = attrs[pk_name]
        else:
            # composite partition key case, get/set a tuple of values
            _get = lambda self: tuple(self._values[c].getval() for c in partition_keys.keys())
            _set = lambda self, val: tuple(self._values[c].setval(v) for (c, v) in zip(partition_keys.keys(), val))
            attrs['pk'] = property(_get, _set)

        # some validation
        col_names = set()
        for v in column_dict.values():
            # check for duplicate column names
            if v.db_field_name in col_names:
                raise ModelException("{} defines the column {} more than once".format(name, v.db_field_name))
            if v.clustering_order and not (v.primary_key and not v.partition_key):
                raise ModelException("clustering_order may be specified only for clustering primary keys")
            if v.clustering_order and v.clustering_order.lower() not in ('asc', 'desc'):
                raise ModelException("invalid clustering order {} for column {}".format(repr(v.clustering_order), v.db_field_name))
            col_names.add(v.db_field_name)

        #create db_name -> model name map for loading
        db_map = {}
        for field_name, col in column_dict.items():
            db_map[col.db_field_name] = field_name

        #add management members to the class
        attrs['_columns'] = column_dict
        attrs['_primary_keys'] = primary_keys
        attrs['_defined_columns'] = defined_columns

        # maps the database field to the models key
        attrs['_db_map'] = db_map
        attrs['_pk_name'] = pk_name
        attrs['_dynamic_columns'] = {}

        attrs['_partition_keys'] = partition_keys
        attrs['_clustering_keys'] = clustering_keys
        attrs['_has_counter'] = len(counter_columns) > 0

        # add polymorphic management attributes
        attrs['_is_polymorphic_base'] = is_polymorphic_base
        attrs['_is_polymorphic'] = is_polymorphic
        attrs['_polymorphic_base'] = polymorphic_base
        attrs['_polymorphic_column'] = polymorphic_column
        attrs['_polymorphic_column_name'] = polymorphic_column_name
        attrs['_polymorphic_map'] = {} if is_polymorphic_base else None

        #setup class exceptions
        DoesNotExistBase = None
        for base in bases:
            DoesNotExistBase = getattr(base, 'DoesNotExist', None)
            if DoesNotExistBase is not None: break
        DoesNotExistBase = DoesNotExistBase or attrs.pop('DoesNotExist', BaseModel.DoesNotExist)
        attrs['DoesNotExist'] = type('DoesNotExist', (DoesNotExistBase,), {})

        MultipleObjectsReturnedBase = None
        for base in bases:
            MultipleObjectsReturnedBase = getattr(base, 'MultipleObjectsReturned', None)
            if MultipleObjectsReturnedBase is not None: break
        MultipleObjectsReturnedBase = DoesNotExistBase or attrs.pop('MultipleObjectsReturned', BaseModel.MultipleObjectsReturned)
        attrs['MultipleObjectsReturned'] = type('MultipleObjectsReturned', (MultipleObjectsReturnedBase,), {})

        #create the class and add a QuerySet to it
        klass = super(ModelMetaClass, cls).__new__(cls, name, bases, attrs)

        return klass


class Model(BaseModel):
    """
    the db name for the column family can be set as the attribute db_name, or
    it will be genertaed from the class name
    """
    __abstract__ = True
    __metaclass__ = ModelMetaClass


class CounterBaseModel(BaseModel):
    def _can_update(self):
        # INSERT is not allowed for counter column families
        return True


class CounterModel(CounterBaseModel):
    """
    the db name for the column family can be set as the attribute db_name, or
    it will be genertaed from the class name
    """
    __metaclass__ = ModelMetaClass<|MERGE_RESOLUTION|>--- conflicted
+++ resolved
@@ -3,16 +3,10 @@
 import warnings
 
 from cqlengine import columns
-<<<<<<< HEAD
-from cqlengine.exceptions import ModelException
-from cqlengine.functions import BaseQueryFunction, NotSet
-from cqlengine.query import QuerySet, QueryException, DMLQuery
-=======
 from cqlengine.exceptions import ModelException, CQLEngineException, ValidationError
 from cqlengine.query import ModelQuerySet, DMLQuery, AbstractQueryableColumn
 from cqlengine.query import DoesNotExist as _DoesNotExist
 from cqlengine.query import MultipleObjectsReturned as _MultipleObjectsReturned
->>>>>>> 5876f2a8
 
 
 class ModelDefinitionException(ModelException): pass
@@ -268,15 +262,6 @@
     #__ttl__ = None # this doesn't seem to be used
     __consistency__ = None # can be set per query
 
-<<<<<<< HEAD
-    #DEFAULT_TTL must be an integer seconds for the default time to live on any insert on the table
-    #this can be overridden on any given query, but you can set a default on the model
-    DEFAULT_TTL = None
-
-    #the keyspace for this model 
-    keyspace = None
-    read_repair_chance = 0.1
-=======
     # Additional table properties
     __bloom_filter_fp_chance__ = None
     __caching__ = None
@@ -291,20 +276,9 @@
     __replicate_on_write__ = None
 
     _timestamp = None # optional timestamp to include with the operation (USING TIMESTAMP)
->>>>>>> 5876f2a8
-
-    def __init__(self,  ttl=NotSet, **values):
+
+    def __init__(self, **values):
         self._values = {}
-<<<<<<< HEAD
-        if ttl == NotSet:
-            self.ttl = self.DEFAULT_TTL
-        else:
-            self.ttl = ttl
-=======
-        self._ttl = None
-        self._timestamp = None
-
->>>>>>> 5876f2a8
         for name, column in self._columns.items():
             value =  values.get(name, None)
             if value is not None or isinstance(column, columns.BaseContainerColumn):
@@ -538,14 +512,6 @@
     def get(cls, *args, **kwargs):
         return cls.objects.get(*args, **kwargs)
 
-<<<<<<< HEAD
-    def save(self, ttl=NotSet, timestamp=None):
-        if ttl == NotSet:
-            ttl = self.ttl
-        is_new = self.pk is None
-        self.validate()
-        DMLQuery(self.__class__, self, batch=self._batch).save(ttl, timestamp)
-=======
     def save(self):
         # handle polymorphic models
         if self._is_polymorphic:
@@ -599,7 +565,6 @@
                           ttl=self._ttl,
                           timestamp=self._timestamp,
                           consistency=self.__consistency__).update()
->>>>>>> 5876f2a8
 
         #reset the value managers
         for v in self._values.values():
